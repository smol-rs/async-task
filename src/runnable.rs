--- conflicted
+++ resolved
@@ -293,7 +293,11 @@
     /// // Create a task with the future and the schedule function.
     /// let (runnable, task) = Builder::new().spawn(|()| future, schedule);
     /// ```
-    pub fn spawn<F, Fut>(self, future: F, schedule: fn(Runnable<M>, ScheduleInfo)) -> (Runnable<M>, Task<Fut::Output, M>)
+    pub fn spawn<F, Fut>(
+        self,
+        future: F,
+        schedule: fn(Runnable<M>, ScheduleInfo),
+    ) -> (Runnable<M>, Task<Fut::Output, M>)
     where
         F: FnOnce(&M) -> Fut,
         Fut: Future + Send + 'static,
@@ -445,156 +449,10 @@
         Fut: Future + 'a,
         M: 'a,
     {
-<<<<<<< HEAD
         spawn_unchecked!(Fut, S, M, self, schedule, raw => { future(&(*raw.header).metadata) })
     }
 }
 
-/// Creates a new task.
-///
-/// The returned [`Runnable`] is used to poll the `future`, and the [`Task`] is used to await its
-/// output.
-///
-/// Method [`run()`][`Runnable::run()`] polls the task's future once. Then, the [`Runnable`]
-/// vanishes and only reappears when its [`Waker`] wakes the task, thus scheduling it to be run
-/// again.
-///
-/// When the task is woken, its [`Runnable`] is passed to the `schedule` function.
-/// The `schedule` function should not attempt to run the [`Runnable`] nor to drop it. Instead, it
-/// should push it into a task queue so that it can be processed later.
-///
-/// If you need to spawn a future that does not implement [`Send`] or isn't `'static`, consider
-/// using [`spawn_local()`] or [`spawn_unchecked()`] instead.
-///
-/// # Examples
-///
-/// ```
-/// // The future inside the task.
-/// let future = async {
-///     println!("Hello, world!");
-/// };
-///
-/// // A function that schedules the task when it gets woken up.
-/// let (s, r) = flume::unbounded();
-/// let schedule = move |runnable| s.send(runnable).unwrap();
-///
-/// // Create a task with the future and the schedule function.
-/// let (runnable, task) = async_task::spawn(future, schedule);
-/// ```
-pub fn spawn<F, S>(future: F, schedule: S) -> (Runnable, Task<F::Output>)
-where
-    F: Future + Send + 'static,
-    F::Output: Send + 'static,
-    S: Schedule + Send + Sync + 'static,
-{
-    let builder = Builder::new();
-    unsafe { spawn_unchecked!(F, S, (), builder, schedule, raw => { future }) }
-}
-
-/// Creates a new thread-local task.
-///
-/// This function is same as [`spawn()`], except it does not require [`Send`] on `future`. If the
-/// [`Runnable`] is used or dropped on another thread, a panic will occur.
-///
-/// This function is only available when the `std` feature for this crate is enabled.
-///
-/// # Examples
-///
-/// ```
-/// use async_task::Runnable;
-/// use flume::{Receiver, Sender};
-/// use std::rc::Rc;
-///
-/// thread_local! {
-///     // A queue that holds scheduled tasks.
-///     static QUEUE: (Sender<Runnable>, Receiver<Runnable>) = flume::unbounded();
-/// }
-///
-/// // Make a non-Send future.
-/// let msg: Rc<str> = "Hello, world!".into();
-/// let future = async move {
-///     println!("{}", msg);
-/// };
-///
-/// // A function that schedules the task when it gets woken up.
-/// let s = QUEUE.with(|(s, _)| s.clone());
-/// let schedule = move |runnable| s.send(runnable).unwrap();
-///
-/// // Create a task with the future and the schedule function.
-/// let (runnable, task) = async_task::spawn_local(future, schedule);
-/// ```
-#[cfg(feature = "std")]
-pub fn spawn_local<F, S>(future: F, schedule: S) -> (Runnable, Task<F::Output>)
-where
-    F: Future + 'static,
-    F::Output: 'static,
-    S: Schedule + Send + Sync + 'static,
-{
-    Builder::new().spawn_local(move |()| future, schedule)
-}
-
-/// Creates a new task without [`Send`], [`Sync`], and `'static` bounds.
-///
-/// This function is same as [`spawn()`], except it does not require [`Send`], [`Sync`], and
-/// `'static` on `future` and `schedule`.
-///
-/// # Safety
-///
-/// - If `future` is not [`Send`], its [`Runnable`] must be used and dropped on the original
-///   thread.
-/// - If `future` is not `'static`, borrowed variables must outlive its [`Runnable`].
-/// - If `schedule` is not [`Send`] and [`Sync`], all instances of the [`Runnable`]'s [`Waker`]
-///   must be used and dropped on the original thread.
-/// - If `schedule` is not `'static`, borrowed variables must outlive all instances of the
-///   [`Runnable`]'s [`Waker`].
-///
-/// # Examples
-///
-/// ```
-/// // The future inside the task.
-/// let future = async {
-///     println!("Hello, world!");
-/// };
-///
-/// // If the task gets woken up, it will be sent into this channel.
-/// let (s, r) = flume::unbounded();
-/// let schedule = move |runnable| s.send(runnable).unwrap();
-///
-/// // Create a task with the future and the schedule function.
-/// let (runnable, task) = unsafe { async_task::spawn_unchecked(future, schedule) };
-/// ```
-pub unsafe fn spawn_unchecked<F, S>(future: F, schedule: S) -> (Runnable, Task<F::Output>)
-where
-    F: Future,
-    S: Schedule,
-{
-    let builder = Builder::new();
-    spawn_unchecked!(F, S, (), builder, schedule, raw => { future })
-}
-
-=======
-        // Allocate large futures on the heap.
-        let ptr = if mem::size_of::<Fut>() >= 2048 {
-            let future = |meta| {
-                let future = future(meta);
-                Box::pin(future)
-            };
-
-            RawTask::<_, Fut::Output, M>::allocate(future, schedule, self)
-        } else {
-            RawTask::<Fut, Fut::Output, M>::allocate(future, schedule, self)
-        };
-
-        let runnable = Runnable::from_raw(ptr);
-        let task = Task {
-            ptr,
-            _marker: PhantomData,
-        };
-        (runnable, task)
-    }
-}
-
->>>>>>> dc93ca80
 /// A handle to a runnable task.
 ///
 /// Every spawned task has a single [`Runnable`] handle, which only exists when the task is
@@ -658,41 +516,6 @@
         &self.header_with_metadata().metadata
     }
 
-<<<<<<< HEAD
-    /// Schedules the task.
-    ///
-    /// This is a convenience method that passes the [`Runnable`] to the schedule function.
-    ///
-    /// # Examples
-    ///
-    /// ```
-    /// // A function that schedules the task when it gets woken up.
-    /// let (s, r) = flume::unbounded();
-    /// let schedule = move |runnable| s.send(runnable).unwrap();
-    ///
-    /// // Create a task with a simple future and the schedule function.
-    /// let (runnable, task) = async_task::spawn(async {}, schedule);
-    ///
-    /// // Schedule the task.
-    /// assert_eq!(r.len(), 0);
-    /// runnable.schedule();
-    /// assert_eq!(r.len(), 1);
-    /// # let handle = std::thread::spawn(move || { for runnable in r { runnable.run(); }});
-    /// # smol::future::block_on(task);
-    /// # handle.join().unwrap();
-    /// ```
-    pub fn schedule(self) {
-        let ptr = self.ptr.as_ptr();
-        let header = ptr as *const Header;
-        mem::forget(self);
-
-        unsafe {
-            ((*header).vtable.schedule)(ptr, ScheduleInfo::new(false));
-        }
-    }
-
-=======
->>>>>>> dc93ca80
     /// Runs the task by polling its future.
     ///
     /// Returns `true` if the task was woken while running, in which case the [`Runnable`] gets
