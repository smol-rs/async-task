use alloc::alloc::Layout as StdLayout;
use core::future::Future;
use core::marker::PhantomData;
use core::mem::{self, ManuallyDrop};
use core::pin::Pin;
use core::ptr::NonNull;
use core::task::{Context, Poll, RawWaker, RawWakerVTable, Waker};

use core::sync::atomic::Ordering;

use crate::header::{DropWakerAction, Header, HeaderWithMetadata};
use crate::runnable::{Schedule, ScheduleInfo};
use crate::state::*;
use crate::utils::{abort, abort_on_panic, max, Layout};
use crate::Runnable;

#[cfg(feature = "std")]
pub(crate) type Panic = alloc::boxed::Box<dyn core::any::Any + Send + 'static>;

#[cfg(not(feature = "std"))]
pub(crate) type Panic = core::convert::Infallible;

/// The vtable for a task.
pub(crate) struct TaskVTable {
    pub(crate) raw_waker_vtable: &'static RawWakerVTable,

    /// Schedules the task.
    pub(crate) schedule: unsafe fn(*const (), ScheduleInfo),

    /// Drops the future inside the task.
    pub(crate) drop_future: unsafe fn(*const (), &TaskLayout),

    /// Destroys the task.
    pub(crate) destroy: unsafe fn(*const ()),

    /// Runs the task.
    pub(crate) run: unsafe fn(*const ()) -> bool,

    /// The memory layout of the task. This information enables
    /// debuggers to decode raw task memory blobs. Do not remove
    /// the field, even if it appears to be unused.
    #[allow(unused)]
    pub(crate) layout_info: &'static TaskLayout,
}

impl TaskVTable {
    /// Returns a pointer to the output inside a task.
    pub(crate) unsafe fn get_output(&self, ptr: *const ()) -> *const () {
        ptr.byte_add(self.layout_info.offset_r)
    }
}

/// Memory layout of a task.
///
/// This struct contains the following information:
///
/// 1. How to allocate and deallocate the task.
/// 2. How to access the fields inside the task.
#[derive(Clone, Copy)]
pub(crate) struct TaskLayout {
    /// Memory layout of the whole task.
    pub(crate) layout: StdLayout,

    /// Offset into the task at which the schedule function is stored.
    pub(crate) offset_s: usize,

    /// Offset into the task at which the future is stored.
    pub(crate) offset_f: usize,

    /// Offset into the task at which the output is stored.
    pub(crate) offset_r: usize,
}

/// Raw pointers to the fields inside a task.
pub(crate) struct RawTask<F, T, S, M> {
    /// The task header.
    pub(crate) header: *const HeaderWithMetadata<M>,

    /// The schedule function.
    pub(crate) schedule: *const S,

    /// The future.
    pub(crate) future: *mut F,

    /// The output of the future.
    pub(crate) output: *mut Result<T, Panic>,
}

impl<F, T, S, M> Copy for RawTask<F, T, S, M> {}

impl<F, T, S, M> Clone for RawTask<F, T, S, M> {
    fn clone(&self) -> Self {
        *self
    }
}

impl<F, T, S, M> RawTask<F, T, S, M> {
    pub(crate) const TASK_LAYOUT: TaskLayout = Self::eval_task_layout();

    /// Computes the memory layout for a task.
    #[inline]
    const fn eval_task_layout() -> TaskLayout {
        // Compute the layouts for `Header`, `S`, `F`, and `T`.
        let layout_header = Layout::new::<HeaderWithMetadata<M>>();
        let layout_s = Layout::new::<S>();
        let layout_f = Layout::new::<F>();
        let layout_r = Layout::new::<Result<T, Panic>>();

        // Compute the layout for `union { F, T }`.
        let size_union = max(layout_f.size(), layout_r.size());
        let align_union = max(layout_f.align(), layout_r.align());
        let layout_union = Layout::from_size_align(size_union, align_union);

        // Compute the layout for `Header` followed `S` and `union { F, T }`.
        let layout = layout_header;
        let (layout, offset_s) = leap_unwrap!(layout.extend(layout_s));
        let (layout, offset_union) = leap_unwrap!(layout.extend(layout_union));
        let offset_f = offset_union;
        let offset_r = offset_union;

        TaskLayout {
            layout: unsafe { layout.into_std() },
            offset_s,
            offset_f,
            offset_r,
        }
    }
}

/// Allocates a task with the given `future` and `schedule` function.
///
/// It is assumed that initially only the `Runnable` and the `Task` exist.
///
/// Use a macro to brute force inlining to minimize stack copies of potentially
/// large futures.
macro_rules! allocate_task {
    ($f:tt, $s:tt, $m:tt, $builder:ident, $schedule:ident, $raw:ident => $future:block) => {{
        let allocation =
            alloc::alloc::alloc(RawTask::<$f, <$f as Future>::Output, $s, $m>::TASK_LAYOUT.layout);
        // Allocate enough space for the entire task.
        let ptr = NonNull::new(allocation as *mut ()).unwrap_or_else(|| crate::utils::abort());

        let $raw = RawTask::<$f, <$f as Future>::Output, $s, $m>::from_ptr(ptr.as_ptr());

        let crate::Builder {
            metadata,
            #[cfg(feature = "std")]
            propagate_panic,
        } = $builder;

        // Write the header as the first field of the task.
        ($raw.header as *mut Header<$m>).write(Header {
            #[cfg(not(feature = "portable-atomic"))]
            state: core::sync::atomic::AtomicUsize::new(SCHEDULED | TASK | REFERENCE),
            #[cfg(feature = "portable-atomic")]
            state: portable_atomic::AtomicUsize::new(SCHEDULED | TASK | REFERENCE),
            awaiter: core::cell::UnsafeCell::new(None),
            vtable: &RawTask::<$f, <$f as Future>::Output, $s, $m>::TASK_VTABLE,
            metadata,
            #[cfg(feature = "std")]
            propagate_panic,
        });

        // Write the schedule function as the third field of the task.
        ($raw.schedule as *mut S).write($schedule);

        // Explicitly avoid using abort_on_panic here to avoid extra stack
        // copies of the future on lower optimization levels.
        let bomb = crate::utils::Bomb;

        // Generate the future, now that the metadata has been pinned in place.
        // Write the future as the fourth field of the task.
        $raw.future.write($future);
        // (&(*raw.header).metadata)

        mem::forget(bomb);
        ptr
    }};
}

pub(crate) use allocate_task;

impl<F, T, S, M> RawTask<F, T, S, M>
where
    F: Future<Output = T>,
    S: Schedule<M>,
{
<<<<<<< HEAD
    const RAW_WAKER_VTABLE: RawWakerVTable = RawWakerVTable::new(
        Header::clone_waker,
        wake::<S, M>,
        wake_by_ref::<S, M>,
        drop_waker,
    );

    /// Allocates a task with the given `future` and `schedule` function.
    ///
    /// It is assumed that initially only the `Runnable` and the `Task` exist.
    pub(crate) fn allocate<'a, Gen: FnOnce(&'a M) -> F>(
        future: Gen,
        schedule_fn: S,
        builder: crate::Builder<M>,
    ) -> NonNull<()>
    where
        F: 'a,
        M: 'a,
    {
        // Compute the layout of the task for allocation. Abort if the computation fails.
        //
        // n.b. notgull: task_layout now automatically aborts instead of panicking
        unsafe {
            // Allocate enough space for the entire task.
            let ptr = match NonNull::new(alloc::alloc::alloc(Self::TASK_LAYOUT.layout) as *mut ()) {
                None => abort(),
                Some(p) => p,
            };

            let raw = Self::from_ptr(ptr.as_ptr());

            let crate::Builder {
                metadata,
                #[cfg(feature = "std")]
                propagate_panic,
            } = builder;

            // Write the header as the first field of the task.
            (raw.header as *mut HeaderWithMetadata<M>).write(HeaderWithMetadata {
                header: Header {
                    state: AtomicUsize::new(SCHEDULED | TASK | REFERENCE),
                    awaiter: UnsafeCell::new(None),
                    vtable: &TaskVTable {
                        raw_waker_vtable: &Self::RAW_WAKER_VTABLE,
                        schedule: schedule::<S, M>,
                        drop_future: drop_future::<F>,
                        destroy: destroy::<S, M>,
                        run: Self::run,
                        layout_info: &Self::TASK_LAYOUT,
                    },
                    #[cfg(feature = "std")]
                    propagate_panic,
                },
                metadata,
            });

            // Write the schedule function as the third field of the task.
            (raw.schedule as *mut S).write(schedule_fn);

            // Generate the future, now that the metadata has been pinned in place.
            let future = abort_on_panic(|| future(&(*raw.header).metadata));

            // Write the future as the fourth field of the task.
            raw.future.write(future);

            ptr
        }
    }
=======
    pub(crate) const RAW_WAKER_VTABLE: RawWakerVTable = RawWakerVTable::new(
        Self::clone_waker,
        Self::wake,
        Self::wake_by_ref,
        Self::drop_waker,
    );

    pub(crate) const TASK_VTABLE: TaskVTable = TaskVTable {
        schedule: Self::schedule,
        drop_future: Self::drop_future,
        get_output: Self::get_output,
        drop_ref: Self::drop_ref,
        destroy: Self::destroy,
        run: Self::run,
        clone_waker: Self::clone_waker,
        layout_info: &Self::TASK_LAYOUT,
    };
>>>>>>> e4e8216c

    /// Creates a `RawTask` from a raw task pointer.
    #[inline]
    pub(crate) fn from_ptr(ptr: *const ()) -> Self {
        unsafe {
            Self {
                header: ptr as *const HeaderWithMetadata<M>,
                schedule: ptr.byte_add(Self::TASK_LAYOUT.offset_s) as *const S,
                future: ptr.byte_add(Self::TASK_LAYOUT.offset_f) as *mut F,
                output: ptr.byte_add(Self::TASK_LAYOUT.offset_r) as *mut Result<T, Panic>,
            }
        }
    }

    fn header<'a>(ptr: *const ()) -> &'a Header {
        let header = ptr as *const Header;
        unsafe { &*header }
    }

    /// Runs a task.
    ///
    /// If polling its future panics, the task will be closed and the panic will be propagated into
    /// the caller.
    unsafe fn run(ptr: *const ()) -> bool {
        let raw = Self::from_ptr(ptr);
        let header = Self::header(ptr);

        // Create a context from the raw task pointer and the vtable inside the its header.
        let waker = ManuallyDrop::new(Waker::from_raw(RawWaker::new(ptr, &Self::RAW_WAKER_VTABLE)));
        let cx = &mut Context::from_waker(&waker);

        let mut state = header.state.load(Ordering::Acquire);

        // Update the task's state before polling its future.
        loop {
            // If the task has already been closed, drop the task reference and return.
            if state & CLOSED != 0 {
                // Drop the future.
                drop_future::<F>(ptr, &Self::TASK_LAYOUT);

                // Mark the task as unscheduled.
                let state = header.state.fetch_and(!SCHEDULED, Ordering::AcqRel);

                // Take the awaiter out.
                let mut awaiter = None;
                if state & AWAITER != 0 {
                    awaiter = header.take(None);
                }

                // Drop the task reference.
                drop_ref(ptr);

                // Notify the awaiter that the future has been dropped.
                if let Some(w) = awaiter {
                    abort_on_panic(|| w.wake());
                }
                return false;
            }

            // Mark the task as unscheduled and running.
            match header.state.compare_exchange_weak(
                state,
                (state & !SCHEDULED) | RUNNING,
                Ordering::AcqRel,
                Ordering::Acquire,
            ) {
                Ok(_) => {
                    // Update the state because we're continuing with polling the future.
                    state = (state & !SCHEDULED) | RUNNING;
                    break;
                }
                Err(s) => state = s,
            }
        }

        // Poll the inner future, but surround it with a guard that closes the task in case polling
        // panics.
        // If available, we should also try to catch the panic so that it is propagated correctly.
        let guard = Guard::<F, T>(raw.header.cast(), &Self::TASK_LAYOUT, PhantomData);

        // Panic propagation is not available for no_std.
        #[cfg(not(feature = "std"))]
        let poll = <F as Future>::poll(Pin::new_unchecked(&mut *raw.future), cx).map(Ok);

        #[cfg(feature = "std")]
        let poll = {
            // Check if we should propagate panics.
            if header.propagate_panic {
                // Use catch_unwind to catch the panic.
                match std::panic::catch_unwind(std::panic::AssertUnwindSafe(|| {
                    <F as Future>::poll(Pin::new_unchecked(&mut *raw.future), cx)
                })) {
                    Ok(Poll::Ready(v)) => Poll::Ready(Ok(v)),
                    Ok(Poll::Pending) => Poll::Pending,
                    Err(e) => Poll::Ready(Err(e)),
                }
            } else {
                <F as Future>::poll(Pin::new_unchecked(&mut *raw.future), cx).map(Ok)
            }
        };

        mem::forget(guard);

        match poll {
            Poll::Ready(out) => {
                // Replace the future with its output.
                drop_future::<F>(ptr, &Self::TASK_LAYOUT);
                raw.output.write(out);

                // The task is now completed.
                loop {
                    // If the `Task` is dropped, we'll need to close it and drop the output.
                    let new = if state & TASK == 0 {
                        (state & !RUNNING & !SCHEDULED) | COMPLETED | CLOSED
                    } else {
                        (state & !RUNNING & !SCHEDULED) | COMPLETED
                    };

                    // Mark the task as not running and completed.
                    match header.state.compare_exchange_weak(
                        state,
                        new,
                        Ordering::AcqRel,
                        Ordering::Acquire,
                    ) {
                        Ok(_) => {
                            // If the `Task` is dropped or if the task was closed while running,
                            // now it's time to drop the output.
                            if state & TASK == 0 || state & CLOSED != 0 {
                                // Drop the output.
                                abort_on_panic(|| raw.output.drop_in_place());
                            }

                            // Take the awaiter out.
                            let mut awaiter = None;
                            if state & AWAITER != 0 {
                                awaiter = header.take(None);
                            }

                            // Drop the task reference.
                            drop_ref(ptr);

                            // Notify the awaiter that the future has been dropped.
                            if let Some(w) = awaiter {
                                abort_on_panic(|| w.wake());
                            }
                            break;
                        }
                        Err(s) => state = s,
                    }
                }
            }
            Poll::Pending => {
                let mut future_dropped = false;

                // The task is still not completed.
                loop {
                    // If the task was closed while running, we'll need to unschedule in case it
                    // was woken up and then destroy it.
                    let new = if state & CLOSED != 0 {
                        state & !RUNNING & !SCHEDULED
                    } else {
                        state & !RUNNING
                    };

                    if state & CLOSED != 0 && !future_dropped {
                        // The thread that closed the task didn't drop the future because it was
                        // running so now it's our responsibility to do so.
                        drop_future::<F>(ptr, &Self::TASK_LAYOUT);
                        future_dropped = true;
                    }

                    // Mark the task as not running.
                    match header.state.compare_exchange_weak(
                        state,
                        new,
                        Ordering::AcqRel,
                        Ordering::Acquire,
                    ) {
                        Ok(state) => {
                            // If the task was closed while running, we need to notify the awaiter.
                            // If the task was woken up while running, we need to schedule it.
                            // Otherwise, we just drop the task reference.
                            if state & CLOSED != 0 {
                                // Take the awaiter out.
                                let mut awaiter = None;
                                if state & AWAITER != 0 {
                                    awaiter = header.take(None);
                                }

                                // Drop the task reference.
                                drop_ref(ptr);

                                // Notify the awaiter that the future has been dropped.
                                if let Some(w) = awaiter {
                                    abort_on_panic(|| w.wake());
                                }
                            } else if state & SCHEDULED != 0 {
                                // The thread that woke the task up didn't reschedule it because
                                // it was running so now it's our responsibility to do so.
                                schedule::<S, M>(ptr, ScheduleInfo::new(true));
                                return true;
                            } else {
                                // Drop the task reference.
                                drop_ref(ptr);
                            }
                            break;
                        }
                        Err(s) => state = s,
                    }
                }
            }
        }

        false
    }
}

/// A guard that closes the task if polling its future panics.
struct Guard<F, T>(*const (), &'static TaskLayout, PhantomData<fn() -> F>)
where
    F: Future<Output = T>;

impl<F, T> Drop for Guard<F, T>
where
    F: Future<Output = T>,
{
    fn drop(&mut self) {
        let ptr = self.0;
        let task_layout = self.1;
        let header = ptr as *const Header;

        unsafe {
            let header = &*header;
            let mut state = header.state.load(Ordering::Acquire);

            loop {
                // If the task was closed while running, then unschedule it, drop its
                // future, and drop the task reference.
                if state & CLOSED != 0 {
                    // The thread that closed the task didn't drop the future because it
                    // was running so now it's our responsibility to do so.
                    drop_future::<F>(ptr, task_layout);

                    // Mark the task as not running and not scheduled.
                    header
                        .state
                        .fetch_and(!RUNNING & !SCHEDULED, Ordering::AcqRel);

                    // Take the awaiter out.
                    let mut awaiter = None;
                    if state & AWAITER != 0 {
                        awaiter = header.take(None);
                    }

                    // Drop the task reference.
                    drop_ref(ptr);

                    // Notify the awaiter that the future has been dropped.
                    if let Some(w) = awaiter {
                        abort_on_panic(|| w.wake());
                    }
                    break;
                }

                // Mark the task as not running, not scheduled, and closed.
                match header.state.compare_exchange_weak(
                    state,
                    (state & !RUNNING & !SCHEDULED) | CLOSED,
                    Ordering::AcqRel,
                    Ordering::Acquire,
                ) {
                    Ok(state) => {
                        // Drop the future because the task is now closed.
                        drop_future::<F>(ptr, task_layout);

                        // Take the awaiter out.
                        let mut awaiter = None;
                        if state & AWAITER != 0 {
                            awaiter = header.take(None);
                        }

                        // Drop the task reference.
                        drop_ref(ptr);

                        // Notify the awaiter that the future has been dropped.
                        if let Some(w) = awaiter {
                            abort_on_panic(|| w.wake());
                        }
                        break;
                    }
                    Err(s) => state = s,
                }
            }
        }
    }
}

/// Schedules a task for running.
///
/// This function doesn't modify the state of the task. It only passes the task reference to
/// its schedule function.
unsafe fn schedule<S: Schedule<M>, M>(ptr: *const (), info: ScheduleInfo) {
    let header = ptr as *const Header;
    let task_layout = (*header).vtable.layout_info;
    let schedule = ptr.byte_add(task_layout.offset_s) as *mut S;

    // If the schedule function has captured variables, create a temporary waker that prevents
    // the task from getting deallocated while the function is being invoked.
    let _waker;
    if mem::size_of::<S>() > 0 {
        _waker = Waker::from_raw(Header::clone_waker(ptr));
    }

    let task = Runnable::from_raw(NonNull::new_unchecked(ptr as *mut ()));
    (*schedule).schedule(task, info);
}

/// Drops a waker.
///
/// This function will decrement the reference count. If it drops down to zero, the associated
/// `Task` has been dropped too, and the task has not been completed, then it will get
/// scheduled one more time so that its future gets dropped by the executor.
#[inline]
unsafe fn drop_waker(ptr: *const ()) {
    let header = ptr as *const Header;
    match Header::drop_waker(ptr) {
        DropWakerAction::Schedule => ((*header).vtable.schedule)(ptr, ScheduleInfo::new(false)),
        DropWakerAction::Destroy => ((*header).vtable.destroy)(ptr),
        DropWakerAction::None => {}
    }
}

/// Drops the future inside a task.
#[inline]
unsafe fn drop_future<F>(ptr: *const (), task_layout: &TaskLayout) {
    let future_ptr = ptr.byte_add(task_layout.offset_f) as *mut F;

    // We need a safeguard against panics because the destructor can panic.
    abort_on_panic(|| {
        future_ptr.drop_in_place();
    })
}

/// Wakes a waker.
unsafe fn wake<S: Schedule<M>, M>(ptr: *const ()) {
    // This is just an optimization. If the schedule function has captured variables, then
    // we'll do less reference counting if we wake the waker by reference and then drop it.
    if mem::size_of::<S>() > 0 {
        wake_by_ref::<S, M>(ptr);
        drop_waker(ptr);
        return;
    }

    let header = ptr as *const Header;

    let mut state = (*header).state.load(Ordering::Acquire);

    loop {
        // If the task is completed or closed, it can't be woken up.
        if state & (COMPLETED | CLOSED) != 0 {
            // Drop the waker.
            drop_waker(ptr);
            break;
        }

        // If the task is already scheduled, we just need to synchronize with the thread that
        // will run the task by "publishing" our current view of the memory.
        if state & SCHEDULED != 0 {
            // Update the state without actually modifying it.
            match (*header).state.compare_exchange_weak(
                state,
                state,
                Ordering::AcqRel,
                Ordering::Acquire,
            ) {
                Ok(_) => {
                    // Drop the waker.
                    drop_waker(ptr);
                    break;
                }
                Err(s) => state = s,
            }
        } else {
            // Mark the task as scheduled.
            match (*header).state.compare_exchange_weak(
                state,
                state | SCHEDULED,
                Ordering::AcqRel,
                Ordering::Acquire,
            ) {
                Ok(_) => {
                    // If the task is not yet scheduled and isn't currently running, now is the
                    // time to schedule it.
                    if state & RUNNING == 0 {
                        // Schedule the task.
                        schedule::<S, M>(ptr, ScheduleInfo::new(false));
                    } else {
                        // Drop the waker.
                        drop_waker(ptr);
                    }

                    break;
                }
                Err(s) => state = s,
            }
        }
    }
}

/// Wakes a waker by reference.
unsafe fn wake_by_ref<S: Schedule<M>, M>(ptr: *const ()) {
    let header = ptr as *const Header;
    let header = &*header;
    let task_layout = header.vtable.layout_info;

    let mut state = header.state.load(Ordering::Acquire);

    loop {
        // If the task is completed or closed, it can't be woken up.
        if state & (COMPLETED | CLOSED) != 0 {
            break;
        }

        // If the task is already scheduled, we just need to synchronize with the thread that
        // will run the task by "publishing" our current view of the memory.
        if state & SCHEDULED != 0 {
            // Update the state without actually modifying it.
            match header.state.compare_exchange_weak(
                state,
                state,
                Ordering::AcqRel,
                Ordering::Acquire,
            ) {
                Ok(_) => break,
                Err(s) => state = s,
            }
        } else {
            // If the task is not running, we can schedule right away.
            let new = if state & RUNNING == 0 {
                (state | SCHEDULED) + REFERENCE
            } else {
                state | SCHEDULED
            };

            // Mark the task as scheduled.
            match header.state.compare_exchange_weak(
                state,
                new,
                Ordering::AcqRel,
                Ordering::Acquire,
            ) {
                Ok(_) => {
                    // If the task is not running, now is the time to schedule.
                    if state & RUNNING == 0 {
                        // If the reference count overflowed, abort.
                        if state > isize::MAX as usize {
                            abort();
                        }

                        let schedule = ptr.byte_add(task_layout.offset_s) as *mut S;

                        // Schedule the task. There is no need to call `Self::schedule(ptr)`
                        // because the schedule function cannot be destroyed while the waker is
                        // still alive.
                        let task = Runnable::from_raw(NonNull::new_unchecked(ptr as *mut ()));
                        (*schedule).schedule(task, ScheduleInfo::new(false));
                    }

                    break;
                }
                Err(s) => state = s,
            }
        }
    }
}

/// Cleans up task's resources and deallocates it.
///
/// The schedule function will be dropped, and the task will then get deallocated.
/// The task must be closed before this function is called.
#[inline]
unsafe fn destroy<S, M>(ptr: *const ()) {
    let header = ptr as *const Header;
    let task_layout = (*header).vtable.layout_info;
    let schedule = ptr.byte_add(task_layout.offset_s);

    // We need a safeguard against panics because destructors can panic.
    abort_on_panic(|| {
        // Drop the header along with the metadata.
        (ptr as *mut HeaderWithMetadata<M>).drop_in_place();

        // Drop the schedule function.
        (schedule as *mut S).drop_in_place();
    });

    // Finally, deallocate the memory reserved by the task.
    alloc::alloc::dealloc(ptr as *mut u8, task_layout.layout);
}

/// Drops a task reference (`Runnable` or `Waker`).
///
/// This function will decrement the reference count. If it drops down to zero and the
/// associated `Task` handle has been dropped too, then the task gets destroyed.
#[inline]
pub(crate) unsafe fn drop_ref(ptr: *const ()) {
    let header = ptr as *const Header;
    let header = &*header;

    // Decrement the reference count.
    let new = header.state.fetch_sub(REFERENCE, Ordering::AcqRel) - REFERENCE;

    // If this was the last reference to the task and the `Task` has been dropped too,
    // then destroy the task.
    if new & !(REFERENCE - 1) == 0 && new & TASK == 0 {
        (header.vtable.destroy)(ptr);
    }
}<|MERGE_RESOLUTION|>--- conflicted
+++ resolved
@@ -149,16 +149,18 @@
         } = $builder;
 
         // Write the header as the first field of the task.
-        ($raw.header as *mut Header<$m>).write(Header {
-            #[cfg(not(feature = "portable-atomic"))]
-            state: core::sync::atomic::AtomicUsize::new(SCHEDULED | TASK | REFERENCE),
-            #[cfg(feature = "portable-atomic")]
-            state: portable_atomic::AtomicUsize::new(SCHEDULED | TASK | REFERENCE),
-            awaiter: core::cell::UnsafeCell::new(None),
-            vtable: &RawTask::<$f, <$f as Future>::Output, $s, $m>::TASK_VTABLE,
+        (raw.header as *mut HeaderWithMetadata<M>).write(HeaderWithMetadata {
+            header: Header {
+                #[cfg(not(feature = "portable-atomic"))]
+                state: core::sync::atomic::AtomicUsize::new(SCHEDULED | TASK | REFERENCE),
+                #[cfg(feature = "portable-atomic")]
+                state: portable_atomic::AtomicUsize::new(SCHEDULED | TASK | REFERENCE),
+                awaiter: UnsafeCell::new(None),
+                vtable: &RawTask::<$f, <$f as Future>::Output, $s, $m>::TASK_VTABLE,
+                #[cfg(feature = "std")]
+                propagate_panic,
+            },
             metadata,
-            #[cfg(feature = "std")]
-            propagate_panic,
         });
 
         // Write the schedule function as the third field of the task.
@@ -185,94 +187,21 @@
     F: Future<Output = T>,
     S: Schedule<M>,
 {
-<<<<<<< HEAD
-    const RAW_WAKER_VTABLE: RawWakerVTable = RawWakerVTable::new(
+    pub(crate) const RAW_WAKER_VTABLE: RawWakerVTable = RawWakerVTable::new(
         Header::clone_waker,
         wake::<S, M>,
         wake_by_ref::<S, M>,
         drop_waker,
     );
 
-    /// Allocates a task with the given `future` and `schedule` function.
-    ///
-    /// It is assumed that initially only the `Runnable` and the `Task` exist.
-    pub(crate) fn allocate<'a, Gen: FnOnce(&'a M) -> F>(
-        future: Gen,
-        schedule_fn: S,
-        builder: crate::Builder<M>,
-    ) -> NonNull<()>
-    where
-        F: 'a,
-        M: 'a,
-    {
-        // Compute the layout of the task for allocation. Abort if the computation fails.
-        //
-        // n.b. notgull: task_layout now automatically aborts instead of panicking
-        unsafe {
-            // Allocate enough space for the entire task.
-            let ptr = match NonNull::new(alloc::alloc::alloc(Self::TASK_LAYOUT.layout) as *mut ()) {
-                None => abort(),
-                Some(p) => p,
-            };
-
-            let raw = Self::from_ptr(ptr.as_ptr());
-
-            let crate::Builder {
-                metadata,
-                #[cfg(feature = "std")]
-                propagate_panic,
-            } = builder;
-
-            // Write the header as the first field of the task.
-            (raw.header as *mut HeaderWithMetadata<M>).write(HeaderWithMetadata {
-                header: Header {
-                    state: AtomicUsize::new(SCHEDULED | TASK | REFERENCE),
-                    awaiter: UnsafeCell::new(None),
-                    vtable: &TaskVTable {
-                        raw_waker_vtable: &Self::RAW_WAKER_VTABLE,
-                        schedule: schedule::<S, M>,
-                        drop_future: drop_future::<F>,
-                        destroy: destroy::<S, M>,
-                        run: Self::run,
-                        layout_info: &Self::TASK_LAYOUT,
-                    },
-                    #[cfg(feature = "std")]
-                    propagate_panic,
-                },
-                metadata,
-            });
-
-            // Write the schedule function as the third field of the task.
-            (raw.schedule as *mut S).write(schedule_fn);
-
-            // Generate the future, now that the metadata has been pinned in place.
-            let future = abort_on_panic(|| future(&(*raw.header).metadata));
-
-            // Write the future as the fourth field of the task.
-            raw.future.write(future);
-
-            ptr
-        }
-    }
-=======
-    pub(crate) const RAW_WAKER_VTABLE: RawWakerVTable = RawWakerVTable::new(
-        Self::clone_waker,
-        Self::wake,
-        Self::wake_by_ref,
-        Self::drop_waker,
-    );
-
     pub(crate) const TASK_VTABLE: TaskVTable = TaskVTable {
-        schedule: Self::schedule,
-        drop_future: Self::drop_future,
-        get_output: Self::get_output,
-        drop_ref: Self::drop_ref,
-        destroy: Self::destroy,
+        raw_waker_vtable: &Self::RAW_WAKER_VTABLE,
+        schedule: schedule::<S, M>,
+        drop_future: drop_future::<F>,
+        destroy: destroy::<S, M>,
         run: Self::run,
-        clone_waker: Self::clone_waker,
         layout_info: &Self::TASK_LAYOUT,
     };
->>>>>>> e4e8216c
 
     /// Creates a `RawTask` from a raw task pointer.
     #[inline]
