use alloc::alloc::Layout as StdLayout;
use core::future::Future;
use core::marker::PhantomData;
use core::mem::{self, ManuallyDrop};
use core::pin::Pin;
use core::ptr::NonNull;
use core::task::{Context, Poll, RawWaker, RawWakerVTable, Waker};

use core::sync::atomic::Ordering;

<<<<<<< HEAD
use crate::header::{DropWakerAction, Header, HeaderWithMetadata};
use crate::runnable::{Schedule, ScheduleInfo};
=======
use crate::header::Header;
use crate::runnable::ScheduleInfo;
>>>>>>> dc93ca80
use crate::state::*;
use crate::utils::{abort, abort_on_panic, max, Layout};
use crate::Runnable;

#[cfg(feature = "std")]
pub(crate) type Panic = alloc::boxed::Box<dyn core::any::Any + Send + 'static>;

#[cfg(not(feature = "std"))]
pub(crate) type Panic = core::convert::Infallible;

/// The vtable for a task.
pub(crate) struct TaskVTable {
    pub(crate) raw_waker_vtable: &'static RawWakerVTable,

    /// Schedules the task.
    pub(crate) schedule: unsafe fn(*const (), ScheduleInfo),

    /// Drops the future inside the task.
    pub(crate) drop_future: unsafe fn(*const (), &TaskLayout),

    /// Destroys the task.
    pub(crate) destroy: unsafe fn(*const ()),

    /// Runs the task.
    pub(crate) run: unsafe fn(*const ()) -> bool,

    /// The memory layout of the task. This information enables
    /// debuggers to decode raw task memory blobs. Do not remove
    /// the field, even if it appears to be unused.
    pub(crate) layout_info: &'static TaskLayout,
}

impl TaskVTable {
    /// Returns a pointer to the output inside a task.
    pub(crate) unsafe fn get_output(&self, ptr: *const ()) -> *const () {
        ptr.add_byte(self.layout_info.offset_r)
    }
}

/// Memory layout of a task.
///
/// This struct contains the following information:
///
/// 1. How to allocate and deallocate the task.
/// 2. How to access the fields inside the task.
#[derive(Clone, Copy)]
pub(crate) struct TaskLayout {
    /// Memory layout of the whole task.
    pub(crate) layout: StdLayout,

    /// Offset into the task at which the future is stored.
    pub(crate) offset_f: usize,

    /// Offset into the task at which the output is stored.
    pub(crate) offset_r: usize,
}

/// Raw pointers to the fields inside a task.
pub(crate) struct RawTask<F, T, M> {
    /// The task header.
    pub(crate) header: *const HeaderWithMetadata<M>,

    /// The future.
    pub(crate) future: *mut F,

    /// The output of the future.
    pub(crate) output: *mut Result<T, Panic>,
}

impl<F, T, M> Copy for RawTask<F, T, M> {}

impl<F, T, M> Clone for RawTask<F, T, M> {
    fn clone(&self) -> Self {
        *self
    }
}

<<<<<<< HEAD
impl<F, T, S, M> RawTask<F, T, S, M> {
    pub(crate) const TASK_LAYOUT: TaskLayout = Self::eval_task_layout();
=======
impl<F, T, M> RawTask<F, T, M> {
    const TASK_LAYOUT: TaskLayout = Self::eval_task_layout();
>>>>>>> dc93ca80

    /// Computes the memory layout for a task.
    #[inline]
    const fn eval_task_layout() -> TaskLayout {
        // Compute the layouts for `Header`, `S`, `F`, and `T`.
<<<<<<< HEAD
        let layout_header = Layout::new::<HeaderWithMetadata<M>>();
        let layout_s = Layout::new::<S>();
=======
        let layout_header = Layout::new::<Header<M>>();
>>>>>>> dc93ca80
        let layout_f = Layout::new::<F>();
        let layout_r = Layout::new::<Result<T, Panic>>();

        // Compute the layout for `union { F, T }`.
        let size_union = max(layout_f.size(), layout_r.size());
        let align_union = max(layout_f.align(), layout_r.align());
        let layout_union = Layout::from_size_align(size_union, align_union);

        // Compute the layout for `Header` followed `S` and `union { F, T }`.
        let layout = layout_header;
        let (layout, offset_union) = leap_unwrap!(layout.extend(layout_union));
        let offset_f = offset_union;
        let offset_r = offset_union;

        TaskLayout {
            layout: unsafe { layout.into_std() },
            offset_f,
            offset_r,
        }
    }
}

<<<<<<< HEAD
/// Allocates a task with the given `future` and `schedule` function.
///
/// It is assumed that initially only the `Runnable` and the `Task` exist.
///
/// Use a macro to brute force inlining to minimize stack copies of potentially
/// large futures.
macro_rules! allocate_task {
    ($f:tt, $s:tt, $m:tt, $builder:ident, $schedule:ident, $raw:ident => $future:block) => {{
        let allocation =
            alloc::alloc::alloc(RawTask::<$f, <$f as Future>::Output, $s, $m>::TASK_LAYOUT.layout);
        // Allocate enough space for the entire task.
        let ptr = NonNull::new(allocation as *mut ()).unwrap_or_else(|| crate::utils::abort());

        let $raw = RawTask::<$f, <$f as Future>::Output, $s, $m>::from_ptr(ptr.as_ptr());

        let crate::Builder {
            metadata,
            #[cfg(feature = "std")]
            propagate_panic,
        } = $builder;

        // Write the header as the first field of the task.
        ($raw.header as *mut HeaderWithMetadata<$m>).write(HeaderWithMetadata {
            header: Header {
                #[cfg(not(feature = "portable-atomic"))]
                state: core::sync::atomic::AtomicUsize::new(SCHEDULED | TASK | REFERENCE),
                #[cfg(feature = "portable-atomic")]
                state: portable_atomic::AtomicUsize::new(SCHEDULED | TASK | REFERENCE),
                awaiter: core::cell::UnsafeCell::new(None),
                vtable: &RawTask::<$f, <$f as Future>::Output, $s, $m>::TASK_VTABLE,
                #[cfg(feature = "std")]
                propagate_panic,
            },
            metadata,
        });
=======
impl<F, T, M> RawTask<F, T, M>
where
    F: Future<Output = T>,
{
    const RAW_WAKER_VTABLE: RawWakerVTable = RawWakerVTable::new(
        Self::clone_waker,
        Self::wake,
        Self::wake_by_ref,
        Self::drop_waker,
    );

    /// Allocates a task with the given `future` and `schedule` function.
    ///
    /// It is assumed that initially only the `Runnable` and the `Task` exist.
    pub(crate) fn allocate<'a, Gen: FnOnce(&'a M) -> F>(
        future: Gen,
        schedule: fn(Runnable<M>, ScheduleInfo),
        builder: crate::Builder<M>,
    ) -> NonNull<()>
    where
        F: 'a,
        M: 'a,
    {
        // Compute the layout of the task for allocation. Abort if the computation fails.
        //
        // n.b. notgull: task_layout now automatically aborts instead of panicking
        let task_layout = Self::task_layout();
>>>>>>> dc93ca80

        // Write the schedule function as the third field of the task.
        ($raw.schedule as *mut S).write($schedule);

        // Explicitly avoid using abort_on_panic here to avoid extra stack
        // copies of the future on lower optimization levels.
        let bomb = crate::utils::Bomb;

<<<<<<< HEAD
        // Generate the future, now that the metadata has been pinned in place.
        // Write the future as the fourth field of the task.
        $raw.future.write($future);
        // (&(*raw.header).metadata)

        mem::forget(bomb);
        ptr
    }};
}

pub(crate) use allocate_task;
=======
            let crate::Builder {
                metadata,
                #[cfg(feature = "std")]
                propagate_panic,
            } = builder;

            // Write the header as the first field of the task.
            (raw.header as *mut Header<M>).write(Header {
                state: AtomicUsize::new(SCHEDULED | TASK | REFERENCE),
                awaiter: UnsafeCell::new(None),
                vtable: &TaskVTable {
                    schedule: Self::schedule,
                    drop_future: Self::drop_future,
                    get_output: Self::get_output,
                    drop_ref: Self::drop_ref,
                    destroy: Self::destroy,
                    run: Self::run,
                    clone_waker: Self::clone_waker,
                    layout_info: &Self::TASK_LAYOUT,
                },
                schedule,
                metadata,
                #[cfg(feature = "std")]
                propagate_panic,
            });

            // Generate the future, now that the metadata has been pinned in place.
            let future = abort_on_panic(|| future(&(*raw.header).metadata));
>>>>>>> dc93ca80

impl<F, T, S, M> RawTask<F, T, S, M>
where
    F: Future<Output = T>,
    S: Schedule<M>,
{
    pub(crate) const RAW_WAKER_VTABLE: RawWakerVTable = RawWakerVTable::new(
        Header::clone_waker,
        wake::<S, M>,
        wake_by_ref::<S, M>,
        drop_waker,
    );

    pub(crate) const TASK_VTABLE: TaskVTable = TaskVTable {
        raw_waker_vtable: &Self::RAW_WAKER_VTABLE,
        schedule: schedule::<S, M>,
        drop_future: drop_future::<F>,
        destroy: destroy::<S, M>,
        run: Self::run,
        layout_info: &Self::TASK_LAYOUT,
    };

    /// Creates a `RawTask` from a raw task pointer.
    #[inline]
    pub(crate) fn from_ptr(ptr: *const ()) -> Self {
        unsafe {
            Self {
<<<<<<< HEAD
                header: ptr as *const HeaderWithMetadata<M>,
                schedule: ptr.add_byte(Self::TASK_LAYOUT.offset_s) as *const S,
                future: ptr.add_byte(Self::TASK_LAYOUT.offset_f) as *mut F,
                output: ptr.add_byte(Self::TASK_LAYOUT.offset_r) as *mut Result<T, Panic>,
            }
        }
    }

=======
                header: p as *const Header<M>,
                future: p.add(task_layout.offset_f) as *mut F,
                output: p.add(task_layout.offset_r) as *mut Result<T, Panic>,
            }
        }
    }

    /// Returns the layout of the task.
    #[inline]
    fn task_layout() -> TaskLayout {
        Self::TASK_LAYOUT
    }
    /// Wakes a waker.
    unsafe fn wake(ptr: *const ()) {
        let raw = Self::from_ptr(ptr);

        let mut state = (*raw.header).state.load(Ordering::Acquire);

        loop {
            // If the task is completed or closed, it can't be woken up.
            if state & (COMPLETED | CLOSED) != 0 {
                // Drop the waker.
                Self::drop_waker(ptr);
                break;
            }

            // If the task is already scheduled, we just need to synchronize with the thread that
            // will run the task by "publishing" our current view of the memory.
            if state & SCHEDULED != 0 {
                // Update the state without actually modifying it.
                match (*raw.header).state.compare_exchange_weak(
                    state,
                    state,
                    Ordering::AcqRel,
                    Ordering::Acquire,
                ) {
                    Ok(_) => {
                        // Drop the waker.
                        Self::drop_waker(ptr);
                        break;
                    }
                    Err(s) => state = s,
                }
            } else {
                // Mark the task as scheduled.
                match (*raw.header).state.compare_exchange_weak(
                    state,
                    state | SCHEDULED,
                    Ordering::AcqRel,
                    Ordering::Acquire,
                ) {
                    Ok(_) => {
                        // If the task is not yet scheduled and isn't currently running, now is the
                        // time to schedule it.
                        if state & RUNNING == 0 {
                            // Schedule the task.
                            Self::schedule(ptr, ScheduleInfo::new(false));
                        } else {
                            // Drop the waker.
                            Self::drop_waker(ptr);
                        }

                        break;
                    }
                    Err(s) => state = s,
                }
            }
        }
    }

    /// Wakes a waker by reference.
    unsafe fn wake_by_ref(ptr: *const ()) {
        let raw = Self::from_ptr(ptr);

        let mut state = (*raw.header).state.load(Ordering::Acquire);

        loop {
            // If the task is completed or closed, it can't be woken up.
            if state & (COMPLETED | CLOSED) != 0 {
                break;
            }

            // If the task is already scheduled, we just need to synchronize with the thread that
            // will run the task by "publishing" our current view of the memory.
            if state & SCHEDULED != 0 {
                // Update the state without actually modifying it.
                match (*raw.header).state.compare_exchange_weak(
                    state,
                    state,
                    Ordering::AcqRel,
                    Ordering::Acquire,
                ) {
                    Ok(_) => break,
                    Err(s) => state = s,
                }
            } else {
                // If the task is not running, we can schedule right away.
                let new = if state & RUNNING == 0 {
                    (state | SCHEDULED) + REFERENCE
                } else {
                    state | SCHEDULED
                };

                // Mark the task as scheduled.
                match (*raw.header).state.compare_exchange_weak(
                    state,
                    new,
                    Ordering::AcqRel,
                    Ordering::Acquire,
                ) {
                    Ok(_) => {
                        // If the task is not running, now is the time to schedule.
                        if state & RUNNING == 0 {
                            // If the reference count overflowed, abort.
                            if state > isize::MAX as usize {
                                abort();
                            }

                            // Schedule the task. There is no need to call `Self::schedule(ptr)`
                            // because the schedule function cannot be destroyed while the waker is
                            // still alive.
                            let task = Runnable::from_raw(NonNull::new_unchecked(ptr as *mut ()));
                            ((*raw.header).schedule)(task, ScheduleInfo::new(false));
                        }

                        break;
                    }
                    Err(s) => state = s,
                }
            }
        }
    }

    /// Clones a waker.
    unsafe fn clone_waker(ptr: *const ()) -> RawWaker {
        let raw = Self::from_ptr(ptr);

        // Increment the reference count. With any kind of reference-counted data structure,
        // relaxed ordering is appropriate when incrementing the counter.
        let state = (*raw.header).state.fetch_add(REFERENCE, Ordering::Relaxed);

        // If the reference count overflowed, abort.
        if state > isize::MAX as usize {
            abort();
        }

        RawWaker::new(ptr, &Self::RAW_WAKER_VTABLE)
    }

    /// Drops a waker.
    ///
    /// This function will decrement the reference count. If it drops down to zero, the associated
    /// `Task` has been dropped too, and the task has not been completed, then it will get
    /// scheduled one more time so that its future gets dropped by the executor.
    #[inline]
    unsafe fn drop_waker(ptr: *const ()) {
        let raw = Self::from_ptr(ptr);

        // Decrement the reference count.
        let new = (*raw.header).state.fetch_sub(REFERENCE, Ordering::AcqRel) - REFERENCE;

        // If this was the last reference to the task and the `Task` has been dropped too,
        // then we need to decide how to destroy the task.
        if new & !(REFERENCE - 1) == 0 && new & TASK == 0 {
            if new & (COMPLETED | CLOSED) == 0 {
                // If the task was not completed nor closed, close it and schedule one more time so
                // that its future gets dropped by the executor.
                (*raw.header)
                    .state
                    .store(SCHEDULED | CLOSED | REFERENCE, Ordering::Release);
                Self::schedule(ptr, ScheduleInfo::new(false));
            } else {
                // Otherwise, destroy the task right away.
                Self::destroy(ptr);
            }
        }
    }

    /// Drops a task reference (`Runnable` or `Waker`).
    ///
    /// This function will decrement the reference count. If it drops down to zero and the
    /// associated `Task` handle has been dropped too, then the task gets destroyed.
    #[inline]
    unsafe fn drop_ref(ptr: *const ()) {
        let raw = Self::from_ptr(ptr);

        // Decrement the reference count.
        let new = (*raw.header).state.fetch_sub(REFERENCE, Ordering::AcqRel) - REFERENCE;

        // If this was the last reference to the task and the `Task` has been dropped too,
        // then destroy the task.
        if new & !(REFERENCE - 1) == 0 && new & TASK == 0 {
            Self::destroy(ptr);
        }
    }

    /// Schedules a task for running.
    ///
    /// This function doesn't modify the state of the task. It only passes the task reference to
    /// its schedule function.
    unsafe fn schedule(ptr: *const (), info: ScheduleInfo) {
        let raw = Self::from_ptr(ptr);

        let task = Runnable::from_raw(NonNull::new_unchecked(ptr as *mut ()));
        ((*raw.header).schedule)(task, info);
    }

    /// Drops the future inside a task.
    #[inline]
    unsafe fn drop_future(ptr: *const ()) {
        let raw = Self::from_ptr(ptr);

        // We need a safeguard against panics because the destructor can panic.
        abort_on_panic(|| {
            raw.future.drop_in_place();
        })
    }

    /// Returns a pointer to the output inside a task.
    unsafe fn get_output(ptr: *const ()) -> *const () {
        let raw = Self::from_ptr(ptr);
        raw.output as *const ()
    }

    /// Cleans up task's resources and deallocates it.
    ///
    /// The schedule function will be dropped, and the task will then get deallocated.
    /// The task must be closed before this function is called.
    #[inline]
    unsafe fn destroy(ptr: *const ()) {
        let raw = Self::from_ptr(ptr);
        let task_layout = Self::task_layout();

        // We need a safeguard against panics because destructors can panic.
        abort_on_panic(|| {
            // Drop the header along with the metadata.
            (raw.header as *mut Header<M>).drop_in_place();
        });

        // Finally, deallocate the memory reserved by the task.
        alloc::alloc::dealloc(ptr as *mut u8, task_layout.layout);
    }

>>>>>>> dc93ca80
    /// Runs a task.
    ///
    /// If polling its future panics, the task will be closed and the panic will be propagated into
    /// the caller.
    unsafe fn run(ptr: *const ()) -> bool {
        let raw = Self::from_ptr(ptr);
        let header = ptr as *const Header;

        // Create a context from the raw task pointer and the vtable inside the its header.
        let waker = ManuallyDrop::new(Waker::from_raw(RawWaker::new(ptr, &Self::RAW_WAKER_VTABLE)));
        let cx = &mut Context::from_waker(&waker);

        let mut state = (*header).state.load(Ordering::Acquire);

        // Update the task's state before polling its future.
        loop {
            // If the task has already been closed, drop the task reference and return.
            if state & CLOSED != 0 {
                // Drop the future.
                drop_future::<F>(ptr, &Self::TASK_LAYOUT);

                // Mark the task as unscheduled.
                let state = (*header).state.fetch_and(!SCHEDULED, Ordering::AcqRel);

                // Take the awaiter out.
                let mut awaiter = None;
                if state & AWAITER != 0 {
                    awaiter = (*header).take(None);
                }

                // Drop the task reference.
                drop_ref(ptr);

                // Notify the awaiter that the future has been dropped.
                if let Some(w) = awaiter {
                    abort_on_panic(|| w.wake());
                }
                return false;
            }

            // Mark the task as unscheduled and running.
            match (*header).state.compare_exchange_weak(
                state,
                (state & !SCHEDULED) | RUNNING,
                Ordering::AcqRel,
                Ordering::Acquire,
            ) {
                Ok(_) => {
                    // Update the state because we're continuing with polling the future.
                    state = (state & !SCHEDULED) | RUNNING;
                    break;
                }
                Err(s) => state = s,
            }
        }

        // Poll the inner future, but surround it with a guard that closes the task in case polling
        // panics.
        // If available, we should also try to catch the panic so that it is propagated correctly.
        let guard = Guard::<F, T>(ptr, &Self::TASK_LAYOUT, PhantomData);

        // Panic propagation is not available for no_std.
        #[cfg(not(feature = "std"))]
        let poll = <F as Future>::poll(Pin::new_unchecked(&mut *raw.future), cx).map(Ok);

        #[cfg(feature = "std")]
        let poll = {
            // Check if we should propagate panics.
            if (*header).propagate_panic {
                // Use catch_unwind to catch the panic.
                match std::panic::catch_unwind(std::panic::AssertUnwindSafe(|| {
                    <F as Future>::poll(Pin::new_unchecked(&mut *raw.future), cx)
                })) {
                    Ok(Poll::Ready(v)) => Poll::Ready(Ok(v)),
                    Ok(Poll::Pending) => Poll::Pending,
                    Err(e) => Poll::Ready(Err(e)),
                }
            } else {
                <F as Future>::poll(Pin::new_unchecked(&mut *raw.future), cx).map(Ok)
            }
        };

        mem::forget(guard);

        match poll {
            Poll::Ready(out) => {
                // Replace the future with its output.
                drop_future::<F>(ptr, &Self::TASK_LAYOUT);
                raw.output.write(out);

                // The task is now completed.
                loop {
                    // If the `Task` is dropped, we'll need to close it and drop the output.
                    let new = if state & TASK == 0 {
                        (state & !RUNNING & !SCHEDULED) | COMPLETED | CLOSED
                    } else {
                        (state & !RUNNING & !SCHEDULED) | COMPLETED
                    };

                    // Mark the task as not running and completed.
                    match (*header).state.compare_exchange_weak(
                        state,
                        new,
                        Ordering::AcqRel,
                        Ordering::Acquire,
                    ) {
                        Ok(_) => {
                            // If the `Task` is dropped or if the task was closed while running,
                            // now it's time to drop the output.
                            if state & TASK == 0 || state & CLOSED != 0 {
                                // Drop the output.
                                abort_on_panic(|| raw.output.drop_in_place());
                            }

                            // Take the awaiter out.
                            let mut awaiter = None;
                            if state & AWAITER != 0 {
                                awaiter = (*header).take(None);
                            }

                            // Drop the task reference.
                            drop_ref(ptr);

                            // Notify the awaiter that the future has been dropped.
                            if let Some(w) = awaiter {
                                abort_on_panic(|| w.wake());
                            }
                            break;
                        }
                        Err(s) => state = s,
                    }
                }
            }
            Poll::Pending => {
                let mut future_dropped = false;

                // The task is still not completed.
                loop {
                    // If the task was closed while running, we'll need to unschedule in case it
                    // was woken up and then destroy it.
                    let new = if state & CLOSED != 0 {
                        state & !RUNNING & !SCHEDULED
                    } else {
                        state & !RUNNING
                    };

                    if state & CLOSED != 0 && !future_dropped {
                        // The thread that closed the task didn't drop the future because it was
                        // running so now it's our responsibility to do so.
                        drop_future::<F>(ptr, &Self::TASK_LAYOUT);
                        future_dropped = true;
                    }

                    // Mark the task as not running.
                    match (*header).state.compare_exchange_weak(
                        state,
                        new,
                        Ordering::AcqRel,
                        Ordering::Acquire,
                    ) {
                        Ok(state) => {
                            // If the task was closed while running, we need to notify the awaiter.
                            // If the task was woken up while running, we need to schedule it.
                            // Otherwise, we just drop the task reference.
                            if state & CLOSED != 0 {
                                // Take the awaiter out.
                                let mut awaiter = None;
                                if state & AWAITER != 0 {
                                    awaiter = (*header).take(None);
                                }

                                // Drop the task reference.
                                drop_ref(ptr);

                                // Notify the awaiter that the future has been dropped.
                                if let Some(w) = awaiter {
                                    abort_on_panic(|| w.wake());
                                }
                            } else if state & SCHEDULED != 0 {
                                // The thread that woke the task up didn't reschedule it because
                                // it was running so now it's our responsibility to do so.
                                schedule::<S, M>(ptr, ScheduleInfo::new(true));
                                return true;
                            } else {
                                // Drop the task reference.
                                drop_ref(ptr);
                            }
                            break;
                        }
                        Err(s) => state = s,
                    }
                }
            }
        }

<<<<<<< HEAD
        false
    }
}
=======
        return false;

        /// A guard that closes the task if polling its future panics.
        struct Guard<F, T, M>(RawTask<F, T, M>)
        where
            F: Future<Output = T>;

        impl<F, T, M> Drop for Guard<F, T, M>
        where
            F: Future<Output = T>
        {
            fn drop(&mut self) {
                let raw = self.0;
                let ptr = raw.header as *const ();

                unsafe {
                    let mut state = (*raw.header).state.load(Ordering::Acquire);

                    loop {
                        // If the task was closed while running, then unschedule it, drop its
                        // future, and drop the task reference.
                        if state & CLOSED != 0 {
                            // The thread that closed the task didn't drop the future because it
                            // was running so now it's our responsibility to do so.
                            RawTask::<F, T, M>::drop_future(ptr);

                            // Mark the task as not running and not scheduled.
                            (*raw.header)
                                .state
                                .fetch_and(!RUNNING & !SCHEDULED, Ordering::AcqRel);
>>>>>>> dc93ca80

/// A guard that closes the task if polling its future panics.
struct Guard<F, T>(*const (), &'static TaskLayout, PhantomData<fn() -> F>)
where
    F: Future<Output = T>;

<<<<<<< HEAD
impl<F, T> Drop for Guard<F, T>
where
    F: Future<Output = T>,
{
    fn drop(&mut self) {
        let ptr = self.0;
        let task_layout = self.1;
        let header = ptr as *const Header;
=======
                            // Drop the task reference.
                            RawTask::<F, T, M>::drop_ref(ptr);
>>>>>>> dc93ca80

        unsafe {
            let header = &*header;
            let mut state = header.state.load(Ordering::Acquire);

            loop {
                // If the task was closed while running, then unschedule it, drop its
                // future, and drop the task reference.
                if state & CLOSED != 0 {
                    // The thread that closed the task didn't drop the future because it
                    // was running so now it's our responsibility to do so.
                    drop_future::<F>(ptr, task_layout);

                    // Mark the task as not running and not scheduled.
                    header
                        .state
                        .fetch_and(!RUNNING & !SCHEDULED, Ordering::AcqRel);

                    // Take the awaiter out.
                    let mut awaiter = None;
                    if state & AWAITER != 0 {
                        awaiter = header.take(None);
                    }

                    // Drop the task reference.
                    drop_ref(ptr);

                    // Notify the awaiter that the future has been dropped.
                    if let Some(w) = awaiter {
                        abort_on_panic(|| w.wake());
                    }
                    break;
                }

                // Mark the task as not running, not scheduled, and closed.
                match header.state.compare_exchange_weak(
                    state,
                    (state & !RUNNING & !SCHEDULED) | CLOSED,
                    Ordering::AcqRel,
                    Ordering::Acquire,
                ) {
                    Ok(state) => {
                        // Drop the future because the task is now closed.
                        drop_future::<F>(ptr, task_layout);

                        // Take the awaiter out.
                        let mut awaiter = None;
                        if state & AWAITER != 0 {
                            awaiter = header.take(None);
                        }

<<<<<<< HEAD
                        // Drop the task reference.
                        drop_ref(ptr);
=======
                        // Mark the task as not running, not scheduled, and closed.
                        match (*raw.header).state.compare_exchange_weak(
                            state,
                            (state & !RUNNING & !SCHEDULED) | CLOSED,
                            Ordering::AcqRel,
                            Ordering::Acquire,
                        ) {
                            Ok(state) => {
                                // Drop the future because the task is now closed.
                                RawTask::<F, T, M>::drop_future(ptr);
>>>>>>> dc93ca80

                        // Notify the awaiter that the future has been dropped.
                        if let Some(w) = awaiter {
                            abort_on_panic(|| w.wake());
                        }
                        break;
                    }
                    Err(s) => state = s,
                }
            }
        }
    }
}

<<<<<<< HEAD
/// Schedules a task for running.
///
/// This function doesn't modify the state of the task. It only passes the task reference to
/// its schedule function.
unsafe fn schedule<S: Schedule<M>, M>(ptr: *const (), info: ScheduleInfo) {
    let header = ptr as *const Header;
    let task_layout = (*header).vtable.layout_info;
    let schedule = ptr.add_byte(task_layout.offset_s) as *mut S;

    // If the schedule function has captured variables, create a temporary waker that prevents
    // the task from getting deallocated while the function is being invoked.
    let _waker;
    if mem::size_of::<S>() > 0 {
        _waker = Waker::from_raw(Header::clone_waker(ptr));
    }
=======
                                // Drop the task reference.
                                RawTask::<F, T, M>::drop_ref(ptr);
>>>>>>> dc93ca80

    let task = Runnable::from_raw(NonNull::new_unchecked(ptr as *mut ()));
    (*schedule).schedule(task, info);
}

/// Drops a waker.
///
/// This function will decrement the reference count. If it drops down to zero, the associated
/// `Task` has been dropped too, and the task has not been completed, then it will get
/// scheduled one more time so that its future gets dropped by the executor.
#[inline]
unsafe fn drop_waker(ptr: *const ()) {
    let header = ptr as *const Header;
    match Header::drop_waker(ptr) {
        DropWakerAction::Schedule => ((*header).vtable.schedule)(ptr, ScheduleInfo::new(false)),
        DropWakerAction::Destroy => ((*header).vtable.destroy)(ptr),
        DropWakerAction::None => {}
    }
}

/// Drops the future inside a task.
#[inline]
unsafe fn drop_future<F>(ptr: *const (), task_layout: &TaskLayout) {
    let future_ptr = ptr.add_byte(task_layout.offset_f) as *mut F;

    // We need a safeguard against panics because the destructor can panic.
    abort_on_panic(|| {
        future_ptr.drop_in_place();
    })
}

/// Wakes a waker.
unsafe fn wake<S: Schedule<M>, M>(ptr: *const ()) {
    // This is just an optimization. If the schedule function has captured variables, then
    // we'll do less reference counting if we wake the waker by reference and then drop it.
    if mem::size_of::<S>() > 0 {
        wake_by_ref::<S, M>(ptr);
        drop_waker(ptr);
        return;
    }

    let header = ptr as *const Header;

    let mut state = (*header).state.load(Ordering::Acquire);

    loop {
        // If the task is completed or closed, it can't be woken up.
        if state & (COMPLETED | CLOSED) != 0 {
            // Drop the waker.
            drop_waker(ptr);
            break;
        }

        // If the task is already scheduled, we just need to synchronize with the thread that
        // will run the task by "publishing" our current view of the memory.
        if state & SCHEDULED != 0 {
            // Update the state without actually modifying it.
            match (*header).state.compare_exchange_weak(
                state,
                state,
                Ordering::AcqRel,
                Ordering::Acquire,
            ) {
                Ok(_) => {
                    // Drop the waker.
                    drop_waker(ptr);
                    break;
                }
                Err(s) => state = s,
            }
        } else {
            // Mark the task as scheduled.
            match (*header).state.compare_exchange_weak(
                state,
                state | SCHEDULED,
                Ordering::AcqRel,
                Ordering::Acquire,
            ) {
                Ok(_) => {
                    // If the task is not yet scheduled and isn't currently running, now is the
                    // time to schedule it.
                    if state & RUNNING == 0 {
                        // Schedule the task.
                        schedule::<S, M>(ptr, ScheduleInfo::new(false));
                    } else {
                        // Drop the waker.
                        drop_waker(ptr);
                    }

                    break;
                }
                Err(s) => state = s,
            }
        }
    }
}

/// Wakes a waker by reference.
unsafe fn wake_by_ref<S: Schedule<M>, M>(ptr: *const ()) {
    let header = ptr as *const Header;
    let header = &*header;
    let task_layout = header.vtable.layout_info;

    let mut state = header.state.load(Ordering::Acquire);

    loop {
        // If the task is completed or closed, it can't be woken up.
        if state & (COMPLETED | CLOSED) != 0 {
            break;
        }

        // If the task is already scheduled, we just need to synchronize with the thread that
        // will run the task by "publishing" our current view of the memory.
        if state & SCHEDULED != 0 {
            // Update the state without actually modifying it.
            match header.state.compare_exchange_weak(
                state,
                state,
                Ordering::AcqRel,
                Ordering::Acquire,
            ) {
                Ok(_) => break,
                Err(s) => state = s,
            }
        } else {
            // If the task is not running, we can schedule right away.
            let new = if state & RUNNING == 0 {
                (state | SCHEDULED) + REFERENCE
            } else {
                state | SCHEDULED
            };

            // Mark the task as scheduled.
            match header.state.compare_exchange_weak(
                state,
                new,
                Ordering::AcqRel,
                Ordering::Acquire,
            ) {
                Ok(_) => {
                    // If the task is not running, now is the time to schedule.
                    if state & RUNNING == 0 {
                        // If the reference count overflowed, abort.
                        if state > isize::MAX as usize {
                            abort();
                        }

                        let schedule = ptr.add_byte(task_layout.offset_s) as *mut S;

                        // Schedule the task. There is no need to call `Self::schedule(ptr)`
                        // because the schedule function cannot be destroyed while the waker is
                        // still alive.
                        let task = Runnable::from_raw(NonNull::new_unchecked(ptr as *mut ()));
                        (*schedule).schedule(task, ScheduleInfo::new(false));
                    }

                    break;
                }
                Err(s) => state = s,
            }
        }
    }
}

/// Cleans up task's resources and deallocates it.
///
/// The schedule function will be dropped, and the task will then get deallocated.
/// The task must be closed before this function is called.
#[inline]
unsafe fn destroy<S, M>(ptr: *const ()) {
    let header = ptr as *const Header;
    let task_layout = (*header).vtable.layout_info;
    let schedule = ptr.add_byte(task_layout.offset_s);

    // We need a safeguard against panics because destructors can panic.
    abort_on_panic(|| {
        // Drop the header along with the metadata.
        (ptr as *mut HeaderWithMetadata<M>).drop_in_place();

        // Drop the schedule function.
        (schedule as *mut S).drop_in_place();
    });

    // Finally, deallocate the memory reserved by the task.
    alloc::alloc::dealloc(ptr as *mut u8, task_layout.layout);
}

/// Drops a task reference (`Runnable` or `Waker`).
///
/// This function will decrement the reference count. If it drops down to zero and the
/// associated `Task` handle has been dropped too, then the task gets destroyed.
#[inline]
pub(crate) unsafe fn drop_ref(ptr: *const ()) {
    let header = ptr as *const Header;
    let header = &*header;

    // Decrement the reference count.
    let new = header.state.fetch_sub(REFERENCE, Ordering::AcqRel) - REFERENCE;

    // If this was the last reference to the task and the `Task` has been dropped too,
    // then destroy the task.
    if new & !(REFERENCE - 1) == 0 && new & TASK == 0 {
        (header.vtable.destroy)(ptr);
    }
}

trait PointerPolyfill {
    // Polyfill for `byte_add`.
    // TODO: Replace this with `byte_add` once the MSRV should be bumped past 1.75
    /// Adds an unsigned offset in bytes to a pointer.
    ///
    /// `count` is in units of bytes.
    ///
    /// This is purely a convenience for casting to a `u8` pointer and
    /// using [add][pointer::add] on it. See that method for documentation
    /// and safety requirements.
    ///
    /// # Safety
    /// If any of the following conditions are violated, the result is Undefined Behavior:
    ///
    ///  - The offset in bytes, count * size_of::<T>(), computed on mathematical integers
    ///    (without “wrapping around”), must fit in an isize.
    ///  - If the computed offset is non-zero, then self must be derived from a pointer to
    ///    some allocation, and the entire memory range between self and the result must be
    ///    in bounds of that allocation. In particular, this range must not “wrap around”
    ///    the edge of the address space.
    unsafe fn add_byte(self, size: usize) -> Self;
}

impl<T> PointerPolyfill for *const T {
    #[inline]
    unsafe fn add_byte(self, size: usize) -> Self {
        (self.cast::<u8>().add(size)).cast::<T>()
    }
}<|MERGE_RESOLUTION|>--- conflicted
+++ resolved
@@ -8,13 +8,8 @@
 
 use core::sync::atomic::Ordering;
 
-<<<<<<< HEAD
 use crate::header::{DropWakerAction, Header, HeaderWithMetadata};
-use crate::runnable::{Schedule, ScheduleInfo};
-=======
-use crate::header::Header;
 use crate::runnable::ScheduleInfo;
->>>>>>> dc93ca80
 use crate::state::*;
 use crate::utils::{abort, abort_on_panic, max, Layout};
 use crate::Runnable;
@@ -92,24 +87,14 @@
     }
 }
 
-<<<<<<< HEAD
-impl<F, T, S, M> RawTask<F, T, S, M> {
+impl<F, T, M> RawTask<F, T, M> {
     pub(crate) const TASK_LAYOUT: TaskLayout = Self::eval_task_layout();
-=======
-impl<F, T, M> RawTask<F, T, M> {
-    const TASK_LAYOUT: TaskLayout = Self::eval_task_layout();
->>>>>>> dc93ca80
 
     /// Computes the memory layout for a task.
     #[inline]
     const fn eval_task_layout() -> TaskLayout {
         // Compute the layouts for `Header`, `S`, `F`, and `T`.
-<<<<<<< HEAD
         let layout_header = Layout::new::<HeaderWithMetadata<M>>();
-        let layout_s = Layout::new::<S>();
-=======
-        let layout_header = Layout::new::<Header<M>>();
->>>>>>> dc93ca80
         let layout_f = Layout::new::<F>();
         let layout_r = Layout::new::<Result<T, Panic>>();
 
@@ -132,7 +117,6 @@
     }
 }
 
-<<<<<<< HEAD
 /// Allocates a task with the given `future` and `schedule` function.
 ///
 /// It is assumed that initially only the `Runnable` and the `Task` exist.
@@ -168,35 +152,6 @@
             },
             metadata,
         });
-=======
-impl<F, T, M> RawTask<F, T, M>
-where
-    F: Future<Output = T>,
-{
-    const RAW_WAKER_VTABLE: RawWakerVTable = RawWakerVTable::new(
-        Self::clone_waker,
-        Self::wake,
-        Self::wake_by_ref,
-        Self::drop_waker,
-    );
-
-    /// Allocates a task with the given `future` and `schedule` function.
-    ///
-    /// It is assumed that initially only the `Runnable` and the `Task` exist.
-    pub(crate) fn allocate<'a, Gen: FnOnce(&'a M) -> F>(
-        future: Gen,
-        schedule: fn(Runnable<M>, ScheduleInfo),
-        builder: crate::Builder<M>,
-    ) -> NonNull<()>
-    where
-        F: 'a,
-        M: 'a,
-    {
-        // Compute the layout of the task for allocation. Abort if the computation fails.
-        //
-        // n.b. notgull: task_layout now automatically aborts instead of panicking
-        let task_layout = Self::task_layout();
->>>>>>> dc93ca80
 
         // Write the schedule function as the third field of the task.
         ($raw.schedule as *mut S).write($schedule);
@@ -205,7 +160,6 @@
         // copies of the future on lower optimization levels.
         let bomb = crate::utils::Bomb;
 
-<<<<<<< HEAD
         // Generate the future, now that the metadata has been pinned in place.
         // Write the future as the fourth field of the task.
         $raw.future.write($future);
@@ -217,41 +171,10 @@
 }
 
 pub(crate) use allocate_task;
-=======
-            let crate::Builder {
-                metadata,
-                #[cfg(feature = "std")]
-                propagate_panic,
-            } = builder;
-
-            // Write the header as the first field of the task.
-            (raw.header as *mut Header<M>).write(Header {
-                state: AtomicUsize::new(SCHEDULED | TASK | REFERENCE),
-                awaiter: UnsafeCell::new(None),
-                vtable: &TaskVTable {
-                    schedule: Self::schedule,
-                    drop_future: Self::drop_future,
-                    get_output: Self::get_output,
-                    drop_ref: Self::drop_ref,
-                    destroy: Self::destroy,
-                    run: Self::run,
-                    clone_waker: Self::clone_waker,
-                    layout_info: &Self::TASK_LAYOUT,
-                },
-                schedule,
-                metadata,
-                #[cfg(feature = "std")]
-                propagate_panic,
-            });
-
-            // Generate the future, now that the metadata has been pinned in place.
-            let future = abort_on_panic(|| future(&(*raw.header).metadata));
->>>>>>> dc93ca80
-
-impl<F, T, S, M> RawTask<F, T, S, M>
+
+impl<F, T, M> RawTask<F, T, M>
 where
     F: Future<Output = T>,
-    S: Schedule<M>,
 {
     pub(crate) const RAW_WAKER_VTABLE: RawWakerVTable = RawWakerVTable::new(
         Header::clone_waker,
@@ -274,16 +197,6 @@
     pub(crate) fn from_ptr(ptr: *const ()) -> Self {
         unsafe {
             Self {
-<<<<<<< HEAD
-                header: ptr as *const HeaderWithMetadata<M>,
-                schedule: ptr.add_byte(Self::TASK_LAYOUT.offset_s) as *const S,
-                future: ptr.add_byte(Self::TASK_LAYOUT.offset_f) as *mut F,
-                output: ptr.add_byte(Self::TASK_LAYOUT.offset_r) as *mut Result<T, Panic>,
-            }
-        }
-    }
-
-=======
                 header: p as *const Header<M>,
                 future: p.add(task_layout.offset_f) as *mut F,
                 output: p.add(task_layout.offset_r) as *mut Result<T, Panic>,
@@ -291,243 +204,6 @@
         }
     }
 
-    /// Returns the layout of the task.
-    #[inline]
-    fn task_layout() -> TaskLayout {
-        Self::TASK_LAYOUT
-    }
-    /// Wakes a waker.
-    unsafe fn wake(ptr: *const ()) {
-        let raw = Self::from_ptr(ptr);
-
-        let mut state = (*raw.header).state.load(Ordering::Acquire);
-
-        loop {
-            // If the task is completed or closed, it can't be woken up.
-            if state & (COMPLETED | CLOSED) != 0 {
-                // Drop the waker.
-                Self::drop_waker(ptr);
-                break;
-            }
-
-            // If the task is already scheduled, we just need to synchronize with the thread that
-            // will run the task by "publishing" our current view of the memory.
-            if state & SCHEDULED != 0 {
-                // Update the state without actually modifying it.
-                match (*raw.header).state.compare_exchange_weak(
-                    state,
-                    state,
-                    Ordering::AcqRel,
-                    Ordering::Acquire,
-                ) {
-                    Ok(_) => {
-                        // Drop the waker.
-                        Self::drop_waker(ptr);
-                        break;
-                    }
-                    Err(s) => state = s,
-                }
-            } else {
-                // Mark the task as scheduled.
-                match (*raw.header).state.compare_exchange_weak(
-                    state,
-                    state | SCHEDULED,
-                    Ordering::AcqRel,
-                    Ordering::Acquire,
-                ) {
-                    Ok(_) => {
-                        // If the task is not yet scheduled and isn't currently running, now is the
-                        // time to schedule it.
-                        if state & RUNNING == 0 {
-                            // Schedule the task.
-                            Self::schedule(ptr, ScheduleInfo::new(false));
-                        } else {
-                            // Drop the waker.
-                            Self::drop_waker(ptr);
-                        }
-
-                        break;
-                    }
-                    Err(s) => state = s,
-                }
-            }
-        }
-    }
-
-    /// Wakes a waker by reference.
-    unsafe fn wake_by_ref(ptr: *const ()) {
-        let raw = Self::from_ptr(ptr);
-
-        let mut state = (*raw.header).state.load(Ordering::Acquire);
-
-        loop {
-            // If the task is completed or closed, it can't be woken up.
-            if state & (COMPLETED | CLOSED) != 0 {
-                break;
-            }
-
-            // If the task is already scheduled, we just need to synchronize with the thread that
-            // will run the task by "publishing" our current view of the memory.
-            if state & SCHEDULED != 0 {
-                // Update the state without actually modifying it.
-                match (*raw.header).state.compare_exchange_weak(
-                    state,
-                    state,
-                    Ordering::AcqRel,
-                    Ordering::Acquire,
-                ) {
-                    Ok(_) => break,
-                    Err(s) => state = s,
-                }
-            } else {
-                // If the task is not running, we can schedule right away.
-                let new = if state & RUNNING == 0 {
-                    (state | SCHEDULED) + REFERENCE
-                } else {
-                    state | SCHEDULED
-                };
-
-                // Mark the task as scheduled.
-                match (*raw.header).state.compare_exchange_weak(
-                    state,
-                    new,
-                    Ordering::AcqRel,
-                    Ordering::Acquire,
-                ) {
-                    Ok(_) => {
-                        // If the task is not running, now is the time to schedule.
-                        if state & RUNNING == 0 {
-                            // If the reference count overflowed, abort.
-                            if state > isize::MAX as usize {
-                                abort();
-                            }
-
-                            // Schedule the task. There is no need to call `Self::schedule(ptr)`
-                            // because the schedule function cannot be destroyed while the waker is
-                            // still alive.
-                            let task = Runnable::from_raw(NonNull::new_unchecked(ptr as *mut ()));
-                            ((*raw.header).schedule)(task, ScheduleInfo::new(false));
-                        }
-
-                        break;
-                    }
-                    Err(s) => state = s,
-                }
-            }
-        }
-    }
-
-    /// Clones a waker.
-    unsafe fn clone_waker(ptr: *const ()) -> RawWaker {
-        let raw = Self::from_ptr(ptr);
-
-        // Increment the reference count. With any kind of reference-counted data structure,
-        // relaxed ordering is appropriate when incrementing the counter.
-        let state = (*raw.header).state.fetch_add(REFERENCE, Ordering::Relaxed);
-
-        // If the reference count overflowed, abort.
-        if state > isize::MAX as usize {
-            abort();
-        }
-
-        RawWaker::new(ptr, &Self::RAW_WAKER_VTABLE)
-    }
-
-    /// Drops a waker.
-    ///
-    /// This function will decrement the reference count. If it drops down to zero, the associated
-    /// `Task` has been dropped too, and the task has not been completed, then it will get
-    /// scheduled one more time so that its future gets dropped by the executor.
-    #[inline]
-    unsafe fn drop_waker(ptr: *const ()) {
-        let raw = Self::from_ptr(ptr);
-
-        // Decrement the reference count.
-        let new = (*raw.header).state.fetch_sub(REFERENCE, Ordering::AcqRel) - REFERENCE;
-
-        // If this was the last reference to the task and the `Task` has been dropped too,
-        // then we need to decide how to destroy the task.
-        if new & !(REFERENCE - 1) == 0 && new & TASK == 0 {
-            if new & (COMPLETED | CLOSED) == 0 {
-                // If the task was not completed nor closed, close it and schedule one more time so
-                // that its future gets dropped by the executor.
-                (*raw.header)
-                    .state
-                    .store(SCHEDULED | CLOSED | REFERENCE, Ordering::Release);
-                Self::schedule(ptr, ScheduleInfo::new(false));
-            } else {
-                // Otherwise, destroy the task right away.
-                Self::destroy(ptr);
-            }
-        }
-    }
-
-    /// Drops a task reference (`Runnable` or `Waker`).
-    ///
-    /// This function will decrement the reference count. If it drops down to zero and the
-    /// associated `Task` handle has been dropped too, then the task gets destroyed.
-    #[inline]
-    unsafe fn drop_ref(ptr: *const ()) {
-        let raw = Self::from_ptr(ptr);
-
-        // Decrement the reference count.
-        let new = (*raw.header).state.fetch_sub(REFERENCE, Ordering::AcqRel) - REFERENCE;
-
-        // If this was the last reference to the task and the `Task` has been dropped too,
-        // then destroy the task.
-        if new & !(REFERENCE - 1) == 0 && new & TASK == 0 {
-            Self::destroy(ptr);
-        }
-    }
-
-    /// Schedules a task for running.
-    ///
-    /// This function doesn't modify the state of the task. It only passes the task reference to
-    /// its schedule function.
-    unsafe fn schedule(ptr: *const (), info: ScheduleInfo) {
-        let raw = Self::from_ptr(ptr);
-
-        let task = Runnable::from_raw(NonNull::new_unchecked(ptr as *mut ()));
-        ((*raw.header).schedule)(task, info);
-    }
-
-    /// Drops the future inside a task.
-    #[inline]
-    unsafe fn drop_future(ptr: *const ()) {
-        let raw = Self::from_ptr(ptr);
-
-        // We need a safeguard against panics because the destructor can panic.
-        abort_on_panic(|| {
-            raw.future.drop_in_place();
-        })
-    }
-
-    /// Returns a pointer to the output inside a task.
-    unsafe fn get_output(ptr: *const ()) -> *const () {
-        let raw = Self::from_ptr(ptr);
-        raw.output as *const ()
-    }
-
-    /// Cleans up task's resources and deallocates it.
-    ///
-    /// The schedule function will be dropped, and the task will then get deallocated.
-    /// The task must be closed before this function is called.
-    #[inline]
-    unsafe fn destroy(ptr: *const ()) {
-        let raw = Self::from_ptr(ptr);
-        let task_layout = Self::task_layout();
-
-        // We need a safeguard against panics because destructors can panic.
-        abort_on_panic(|| {
-            // Drop the header along with the metadata.
-            (raw.header as *mut Header<M>).drop_in_place();
-        });
-
-        // Finally, deallocate the memory reserved by the task.
-        alloc::alloc::dealloc(ptr as *mut u8, task_layout.layout);
-    }
-
->>>>>>> dc93ca80
     /// Runs a task.
     ///
     /// If polling its future panics, the task will be closed and the panic will be propagated into
@@ -723,49 +399,15 @@
             }
         }
 
-<<<<<<< HEAD
         false
     }
 }
-=======
-        return false;
-
-        /// A guard that closes the task if polling its future panics.
-        struct Guard<F, T, M>(RawTask<F, T, M>)
-        where
-            F: Future<Output = T>;
-
-        impl<F, T, M> Drop for Guard<F, T, M>
-        where
-            F: Future<Output = T>
-        {
-            fn drop(&mut self) {
-                let raw = self.0;
-                let ptr = raw.header as *const ();
-
-                unsafe {
-                    let mut state = (*raw.header).state.load(Ordering::Acquire);
-
-                    loop {
-                        // If the task was closed while running, then unschedule it, drop its
-                        // future, and drop the task reference.
-                        if state & CLOSED != 0 {
-                            // The thread that closed the task didn't drop the future because it
-                            // was running so now it's our responsibility to do so.
-                            RawTask::<F, T, M>::drop_future(ptr);
-
-                            // Mark the task as not running and not scheduled.
-                            (*raw.header)
-                                .state
-                                .fetch_and(!RUNNING & !SCHEDULED, Ordering::AcqRel);
->>>>>>> dc93ca80
 
 /// A guard that closes the task if polling its future panics.
 struct Guard<F, T>(*const (), &'static TaskLayout, PhantomData<fn() -> F>)
 where
     F: Future<Output = T>;
 
-<<<<<<< HEAD
 impl<F, T> Drop for Guard<F, T>
 where
     F: Future<Output = T>,
@@ -774,10 +416,6 @@
         let ptr = self.0;
         let task_layout = self.1;
         let header = ptr as *const Header;
-=======
-                            // Drop the task reference.
-                            RawTask::<F, T, M>::drop_ref(ptr);
->>>>>>> dc93ca80
 
         unsafe {
             let header = &*header;
@@ -829,21 +467,8 @@
                             awaiter = header.take(None);
                         }
 
-<<<<<<< HEAD
                         // Drop the task reference.
                         drop_ref(ptr);
-=======
-                        // Mark the task as not running, not scheduled, and closed.
-                        match (*raw.header).state.compare_exchange_weak(
-                            state,
-                            (state & !RUNNING & !SCHEDULED) | CLOSED,
-                            Ordering::AcqRel,
-                            Ordering::Acquire,
-                        ) {
-                            Ok(state) => {
-                                // Drop the future because the task is now closed.
-                                RawTask::<F, T, M>::drop_future(ptr);
->>>>>>> dc93ca80
 
                         // Notify the awaiter that the future has been dropped.
                         if let Some(w) = awaiter {
@@ -858,7 +483,6 @@
     }
 }
 
-<<<<<<< HEAD
 /// Schedules a task for running.
 ///
 /// This function doesn't modify the state of the task. It only passes the task reference to
@@ -874,10 +498,6 @@
     if mem::size_of::<S>() > 0 {
         _waker = Waker::from_raw(Header::clone_waker(ptr));
     }
-=======
-                                // Drop the task reference.
-                                RawTask::<F, T, M>::drop_ref(ptr);
->>>>>>> dc93ca80
 
     let task = Runnable::from_raw(NonNull::new_unchecked(ptr as *mut ()));
     (*schedule).schedule(task, info);
