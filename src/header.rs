--- conflicted
+++ resolved
@@ -9,13 +9,11 @@
 use portable_atomic::AtomicUsize;
 
 use crate::raw::TaskVTable;
-<<<<<<< HEAD
-use crate::state::*;
-use crate::utils::abort;
-=======
-use crate::{state::*, Runnable, ScheduleInfo};
->>>>>>> dc93ca80
-use crate::utils::abort_on_panic;
+use crate::{
+    state::*,
+    utils::{abort, abort_on_panic},
+    Runnable, ScheduleInfo,
+};
 
 /// Actions to take upon calling [`Header::drop_waker`].
 pub(crate) enum DropWakerAction {
@@ -44,16 +42,7 @@
     /// methods necessary for bookkeeping the heap-allocated task.
     pub(crate) vtable: &'static TaskVTable,
 
-<<<<<<< HEAD
-=======
     pub(crate) schedule: fn(Runnable<M>, ScheduleInfo),
-
-    /// Metadata associated with the task.
-    ///
-    /// This metadata may be provided to the user.
-    pub(crate) metadata: M,
-
->>>>>>> dc93ca80
     /// Whether or not a panic that occurs in the task should be propagated.
     #[cfg(feature = "std")]
     pub(crate) propagate_panic: bool,
