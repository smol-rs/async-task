--- conflicted
+++ resolved
@@ -94,27 +94,5 @@
       - run: cargo miri test
         env:
           # -Zmiri-ignore-leaks is needed because we use detached threads in doctests: https://github.com/rust-lang/miri/issues/1371
-<<<<<<< HEAD
-          # disable preemption due to https://github.com/rust-lang/rust/issues/55005
-          MIRIFLAGS: -Zmiri-strict-provenance -Zmiri-symbolic-alignment-check -Zmiri-disable-isolation -Zmiri-ignore-leaks -Zmiri-preemption-rate=0
-          RUSTFLAGS: ${{ env.RUSTFLAGS }} -Z randomize-layout
-=======
           MIRIFLAGS: -Zmiri-strict-provenance -Zmiri-symbolic-alignment-check -Zmiri-disable-isolation -Zmiri-ignore-leaks
-          RUSTFLAGS: ${{ env.RUSTFLAGS }} -Z randomize-layout
-
-  security_audit:
-    permissions:
-      checks: write
-      contents: read
-      issues: write
-    runs-on: ubuntu-latest
-    steps:
-      - uses: actions/checkout@v4
-      # rustsec/audit-check used to do this automatically
-      - name: Generate Cargo.lock
-        run: cargo generate-lockfile
-      # https://github.com/rustsec/audit-check/issues/2
-      - uses: rustsec/audit-check@v2.0.0
-        with:
-          token: ${{ secrets.GITHUB_TOKEN }}
->>>>>>> d9a926ac
+          RUSTFLAGS: ${{ env.RUSTFLAGS }} -Z randomize-layout